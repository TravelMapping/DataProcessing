--- conflicted
+++ resolved
@@ -21,10 +21,10 @@
 	std::list<std::string*> *updates,
 	std::list<std::string*> *systemupdates,
 	std::mutex* term_mtx
-    ){	// Once all data is read in and processed, create a .sql file that will
+    ){	char fstr[65];
+	// Once all data is read in and processed, create a .sql file that will
 	// create all of the DB tables to be used by other parts of the project
 	std::ofstream sqlfile(Args::databasename+".sql");
-	sqlfile.precision(17);
 	// Note: removed "USE" line, DB name must be specified on the mysql command line
 
 	// we have to drop tables in the right order to avoid foreign key errors
@@ -140,12 +140,9 @@
 	  for (Route& r : h.routes)
 	  {	if (!first) sqlfile << ',';
 		first = 0;
-<<<<<<< HEAD
-=======
 		*fmt::format_to(fstr, "{}", r.mileage) = 0;
->>>>>>> 69545d1e
 		sqlfile << "('" << r.system->systemname << "','" << r.region->code << "','" << r.route << "','" << r.banner << "','" << r.abbrev
-			<< "','" << double_quotes(r.city) << "','" << r.root << "','" << r.mileage << "','" << r.rootOrder << "','" << csvOrder << "')\n";
+			<< "','" << double_quotes(r.city) << "','" << r.root << "','" << fstr << "','" << r.rootOrder << "','" << csvOrder << "')\n";
 		csvOrder += 1;
 	  }
 	sqlfile << ";\n";
@@ -167,14 +164,9 @@
 	  for (ConnectedRoute& cr : h.con_routes)
 	  {	if (!first) sqlfile << ',';
 		first = 0;
-<<<<<<< HEAD
-		sqlfile << "('" << cr.system->systemname << "','" << cr.route << "','" << cr.banner << "','" << double_quotes(cr.groupname) << "','"
-			<< (cr.roots.size() ? cr.roots[0]->root.data() : "ERROR_NO_ROOTS") << "','" << cr.mileage << "','" << csvOrder << "')\n";
-=======
 		*fmt::format_to(fstr, "','{}'", cr.mileage) = 0;
 		sqlfile << "('" << cr.system->systemname << "','" << cr.route << "','" << cr.banner << "','" << double_quotes(cr.groupname)
 			<< "','" << (cr.roots.size() ? cr.roots[0]->root.data() : "ERROR_NO_ROOTS") << fstr << ",'" << csvOrder << "')\n";
->>>>>>> 69545d1e
 		csvOrder += 1;
 	  }
 	sqlfile << ";\n";
@@ -202,7 +194,6 @@
       #ifndef threading_enabled
 	std::cout << et->et() << "...waypoints" << std::endl;
       #endif
-	sqlfile.precision(15);
 	sqlfile << "CREATE TABLE waypoints (pointId INTEGER, pointName VARCHAR(" << DBFieldLength::label
 		<< "), latitude DOUBLE, longitude DOUBLE, root VARCHAR(" << DBFieldLength::root
 		<< "), PRIMARY KEY(pointId), FOREIGN KEY (root) REFERENCES routes(root));\n";
@@ -215,12 +206,8 @@
 		{	if (!first) sqlfile << ',';
 			first = 0;
 			sqlfile << "('" << point_num << "','" << w.label;
-<<<<<<< HEAD
-			sqlfile << "','" << w.lat << "','" << w.lng;
-=======
 			*fmt::format_to(fstr,"','{:.15}",w.lat) = 0; sqlfile << fstr; if (w.lat==int(w.lat)) sqlfile << ".0";
 			*fmt::format_to(fstr,"','{:.15}",w.lng) = 0; sqlfile << fstr; if (w.lng==int(w.lng)) sqlfile << ".0";
->>>>>>> 69545d1e
 			sqlfile << "','" << r.root + "')\n";
 			point_num+=1;
 		}
@@ -235,7 +222,6 @@
       #ifndef threading_enabled
 	std::cout << et->et() << "...segments" << std::endl;
       #endif
-	sqlfile.precision(17);
 	sqlfile << "CREATE TABLE segments (segmentId INTEGER, waypoint1 INTEGER, waypoint2 INTEGER, root VARCHAR(" << DBFieldLength::root
 		<< "), PRIMARY KEY (segmentId), FOREIGN KEY (waypoint1) REFERENCES waypoints(pointId), "
 		<< "FOREIGN KEY (waypoint2) REFERENCES waypoints(pointId), FOREIGN KEY (root) REFERENCES routes(root));\n";
@@ -291,12 +277,8 @@
 	{	if (region.active_only_mileage+region.active_preview_mileage == 0) continue;
 		if (!first) sqlfile << ',';
 		first = 0;
-<<<<<<< HEAD
-		sqlfile << "('" << region.code << "','" << region.active_only_mileage << "','" << region.active_preview_mileage << "')\n";
-=======
 		*fmt::format_to(fstr, "','{}','{}')\n", region.active_only_mileage, region.active_preview_mileage) = 0;
 		sqlfile << "('" << region.code << fstr;
->>>>>>> 69545d1e
 	}
 	sqlfile << ";\n";
 
@@ -315,12 +297,8 @@
 	    for (std::pair<Region* const,double>& rm : h.mileage_by_region)
 	    {	if (!first) sqlfile << ',';
 		first = 0;
-<<<<<<< HEAD
-		sqlfile << "('" << h.systemname << "','" << rm.first->code << "','" << rm.second << "')\n";
-=======
 		*fmt::format_to(fstr, "','{}')\n", rm.second) = 0;
 		sqlfile << "('" << h.systemname << "','" << rm.first->code << fstr;
->>>>>>> 69545d1e
 	    }
 	sqlfile << ";\n";
 
@@ -340,12 +318,8 @@
 		first = 0;
 		auto it = t.active_only_mileage_by_region.find(rm.first);
 		double active_miles = (it != t.active_only_mileage_by_region.end()) ? it->second : 0;
-<<<<<<< HEAD
-		sqlfile << "('" << rm.first->code << "','" << t.traveler_name << "','" << active_miles << "','" << rm.second << "')\n";
-=======
 		*fmt::format_to(fstr, "','{}','{}')\n", active_miles, rm.second) = 0;
 		sqlfile << "('" << rm.first->code << "','" << t.traveler_name << fstr;
->>>>>>> 69545d1e
 	  }
 	sqlfile << ";\n";
 
@@ -366,12 +340,8 @@
 		for (auto& rm : csmbr.second)
 		{	if (!first) sqlfile << ',';
 			first = 0;
-<<<<<<< HEAD
-			sqlfile << "('" << systemname << "','" << rm.first->code << "','" << t.traveler_name << "','" << rm.second << "')\n";
-=======
 			*fmt::format_to(fstr, "{}", rm.second) = 0;
 			sqlfile << "('" << systemname << "','" << rm.first->code << "','" << t.traveler_name << "','" << fstr << "')\n";
->>>>>>> 69545d1e
 		}
 	  }
 	sqlfile << ";\n";
@@ -391,12 +361,9 @@
 		for (auto& rm : t.ccr_values)
 		{	if (!first) sqlfile << ',';
 			first = 0;
-<<<<<<< HEAD
-=======
 			*fmt::format_to(fstr, "{}", rm.second) = 0;
->>>>>>> 69545d1e
 			sqlfile << "('" << rm.first->roots[0]->root << "','" << t.traveler_name << "','"
-				<< rm.second << "','" << (rm.second == rm.first->mileage) << "')\n";
+				<< fstr << "','" << (rm.second == rm.first->mileage) << "')\n";
 		}
 		sqlfile << ";\n";
 	}
@@ -415,12 +382,9 @@
 		for (std::pair<Route*,double>& rm : t.cr_values)
 		{	if (!first) sqlfile << ',';
 			first = 0;
-<<<<<<< HEAD
-=======
 			*fmt::format_to(fstr, "{}", rm.second) = 0;
->>>>>>> 69545d1e
 			sqlfile << "('" << rm.first->root << "','" << t.traveler_name << "','"
-				<< rm.second << "','" << (rm.second >= rm.first->mileage) << "')\n";
+				<< fstr << "','" << (rm.second >= rm.first->mileage) << "')\n";
 		}
 		sqlfile << ";\n";
 	}
