--- conflicted
+++ resolved
@@ -912,17 +912,6 @@
 	}
 	file.close();
 
-<<<<<<< HEAD
-	// See if we have any errors that should be fatal to the site update process
-	if (el.error_list.size())
-	{	cout << "ABORTING due to " << el.error_list.size() << " errors:" << endl;
-		for (unsigned int i = 0; i < el.error_list.size(); i++)
-			cout << i+1 << ": " << el.error_list[i] << endl;
-		return 1;
-	}
-
-=======
->>>>>>> 67bc8529
       #ifdef threading_enabled
 	thread sqlthread;
 	if   (!args.errorcheck)
