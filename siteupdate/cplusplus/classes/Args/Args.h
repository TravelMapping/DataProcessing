--- conflicted
+++ resolved
@@ -18,13 +18,9 @@
 	/* e */ static bool errorcheck;
 	/* T */ static int timeprecision;
 	/* v */ static bool mtvertices;
-<<<<<<< HEAD
-	/* C */ static bool mtcsvfiles;
+	/* C */ static bool stcsvfiles;
 	/* E */ static bool edgecounts;
 	/* b */ static bool bitsetlogs;
-=======
-	/* C */ static bool stcsvfiles;
->>>>>>> 69545d1e
 	/* L */ static int colocationlimit;
 	/* N */ static double nmpthreshold; 
 		static const char* exec;
