--- conflicted
+++ resolved
@@ -229,7 +229,6 @@
 {	return is_reversed ? point_list.front() : point_list.back();
 }
 
-<<<<<<< HEAD
 // sort routes by most recent update for use at end of user logs
 // all should have a valid updates entry pointer before being passed here
 bool sort_route_updates_oldest(const Route *r1, const Route *r2)
@@ -237,6 +236,5 @@
 	if (!p) return (*r1->last_update)[3] < (*r2->last_update)[3];
 		return p < 0;
 }
-=======
-#include "compute_stats_r.cpp"
->>>>>>> 57d2b066
+
+#include "compute_stats_r.cpp"