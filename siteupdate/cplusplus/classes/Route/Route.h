class Route
{   /* This class encapsulates the contents of one .csv file line
    that represents a highway within a system and the corresponding
    information from the route's .wpt.

    The format of the .csv file for a highway system is a set of
    semicolon-separated lines, each of which has 8 fields:

    System;Region;Route;Banner;Abbrev;City;Route;AltRouteNames

    The first line names these fields, subsequent lines exist,
    one per highway, with values for each field.

    System: the name of the highway system this route belongs to,
    an instance of HighwaySystem

    Region: the project region or subdivision in which the
    route belongs.

    Route: the route name as would be specified in user lists

    Banner: the (optional) banner on the route such as 'Alt',
    'Bus', or 'Trk'.  Now allowed up to 6 characters

    Abbrev: (optional) for bannered routes or routes in multiple
    sections, the 3-letter abbrevation for the city or other place
    that is used to identify the segment.

    City: (optional) the full name to be displayed for the Abbrev
    above.

    Root: the name of the .wpt file that lists the waypoints of the
    route, without the .wpt extension.

    AltRouteNames: (optional) comma-separated list of former or
    other alternate route names that may appear in user list files.
    */

	public:
	HighwaySystem *system;
	Region *region;		// pointer to a valid Region object
	std::string rg_str;	// region code string, retained for loading files in case no valid object is found
	std::string route;
	std::string banner;
	std::string abbrev;
	std::string city;
	std::string root;
	std::deque<std::string> alt_route_names;
	ConnectedRoute *con_route;

	std::vector<Waypoint*> point_list;
	std::unordered_set<std::string> labels_in_use;
	std::unordered_set<std::string> unused_alt_labels;
	std::unordered_set<std::string> duplicate_labels;
	std::unordered_map<std::string, unsigned int> pri_label_hash, alt_label_hash;
	static std::unordered_map<std::string, Route*> root_hash, pri_list_hash, alt_list_hash;
	static std::mutex awf_mtx;	// for locking the all_wpt_files set when erasing processed WPTs
	std::mutex liu_mtx;	// for locking the labels_in_use set when inserting labels during TravelerList processing
	std::mutex ual_mtx;	// for locking the unused_alt_labels set when removing in-use alt_labels
	std::vector<HighwaySegment*> segment_list;
	std::array<std::string, 5> *last_update;
	double mileage;
	int rootOrder;
	bool is_reversed;

	Route(std::string &, HighwaySystem *, ErrorList &, std::unordered_map<std::string, Region*> &);

	std::string str();
	void read_wpt(WaypointQuadtree *, ErrorList *, std::string, bool, DatacheckEntryList *, std::unordered_set<std::string> *);
	void print_route();
	HighwaySegment* find_segment_by_waypoints(Waypoint*, Waypoint*);
	std::string chopped_rtes_line();
	std::string csv_line();
	std::string readable_name();
	std::string list_entry_name();
	std::string name_no_abbrev();
	double clinched_by_traveler(TravelerList *);
	//std::string list_line(int, int);
	void write_nmp_merged(std::string);
<<<<<<< HEAD
	inline void store_traveled_segments(TravelerList*, std::ofstream &, unsigned int, unsigned int);
=======
	inline void store_traveled_segments(TravelerList*, unsigned int, unsigned int);
	inline void compute_stats_r();
>>>>>>> 57d2b066
	inline Waypoint* con_beg();
	inline Waypoint* con_end();
};<|MERGE_RESOLUTION|>--- conflicted
+++ resolved
@@ -77,12 +77,8 @@
 	double clinched_by_traveler(TravelerList *);
 	//std::string list_line(int, int);
 	void write_nmp_merged(std::string);
-<<<<<<< HEAD
 	inline void store_traveled_segments(TravelerList*, std::ofstream &, unsigned int, unsigned int);
-=======
-	inline void store_traveled_segments(TravelerList*, unsigned int, unsigned int);
 	inline void compute_stats_r();
->>>>>>> 57d2b066
 	inline Waypoint* con_beg();
 	inline Waypoint* con_end();
 };