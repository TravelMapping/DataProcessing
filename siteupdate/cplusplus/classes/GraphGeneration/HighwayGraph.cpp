#include "HighwayGraph.h"
#include "GraphListEntry.h"
#include "HGEdge.h"
#include "HGVertex.h"
#include "PlaceRadius.h"
#include "../Args/Args.h"
#include "../ElapsedTime/ElapsedTime.h"
#include "../HighwaySegment/HighwaySegment.h"
#include "../HighwaySystem/HighwaySystem.h"
#include "../Region/Region.h"
#include "../Route/Route.h"
#include "../TravelerList/TravelerList.h"
#include "../Waypoint/Waypoint.h"
#include "../WaypointQuadtree/WaypointQuadtree.h"
#include "../../templates/contains.cpp"
#include <fstream>
#include <thread>

HighwayGraph::HighwayGraph(WaypointQuadtree &all_waypoints, ElapsedTime &et)
{	unsigned int counter = 0;
	se = 0;
	// create lists of graph points in or colocated with active/preview
	// systems, either singleton at at the front of their colocation lists
	size_t v_idx = 0;
	VInfoVec hi_priority_points, lo_priority_points;
	all_waypoints.graph_points(hi_priority_points, lo_priority_points, v_idx);

	// allocate vertices
	vertices.resize(hi_priority_points.size()+lo_priority_points.size());

	std::cout << et.et() << "Creating unique names and vertices" << std::flush;
      #ifdef threading_enabled
	#define THRLP for (int t=0; t<Args::numthreads; t++) thr[t]
	std::vector<std::thread> thr(Args::numthreads);
	if (Args::mtvertices)
	{	THRLP = std::thread(&HighwayGraph::simplify, this, t, &hi_priority_points, &counter); THRLP.join();
		THRLP = std::thread(&HighwayGraph::simplify, this, t, &lo_priority_points, &counter); THRLP.join();
	} else
      #endif
	{	simplify(0, &hi_priority_points, &counter);
		simplify(0, &lo_priority_points, &counter);
	}
	std::cout << '!' << std::endl;
	cv=tv=vertices.size();

	std::cout << et.et() << "Estimating failsafe edge array size: " << std::flush;
	size_t total_segments = 0;
	for (HighwaySystem& h : HighwaySystem::syslist)
	  if (h.active_or_preview())
	    for (Route& r : h.routes)
	      total_segments += r.segments.size;
	std::cout << total_segments << " total active/preview segments, "
		  << HGVertex::num_hidden << " hidden vertices" << std::endl;

	// create edges
	counter = 0;
	std::cout << et.et() << "Creating edges" << std::flush;
	HGEdge* e = edges.alloc(total_segments + 2*HGVertex::num_hidden);
	for (HighwaySystem& h : HighwaySystem::syslist)
	{	if (!h.active_or_preview()) continue;
		if (counter % 6 == 0) std::cout << '.' << std::flush;
		counter++;
		for (Route& r : h.routes)
		  for (HighwaySegment& s : r.segments)
		    if (&s == s.canonical_edge_segment())
		    { ++se; 
		      new(e++) HGEdge(&s);
		    }
	}
	std::cout << '!' << std::endl;
	ce=te=se;

	// compress edges adjacent to hidden vertices
	counter = 0;
	std::cout << et.et() << "Compressing collapsed edges" << std::flush;
	HGEdge::v_array = vertices.data();
	for (HGVertex& v : vertices)
	{	if (counter % 10000 == 0) std::cout << '.' << std::flush;
		counter++;
		if (!v.visibility)
		{	// <2 edges = HIDDEN_TERMINUS
			// >2 edges = HIDDEN_JUNCTION
			// datachecks have been flagged earlier in the program; mark as visible and do not compress
			if (v.edge_count != 2)
			{	v.visibility = 2;
				continue;
			}
			// construct from vertex this time
			--ce; --cv;
			// if edge clinched_by sets mismatch, set visibility to 1
			// (visible in traveled graph; hidden in collapsed graph)
			uint8_t const coll = HGEdge::collapsed, trav = HGEdge::traveled, dual = coll|trav;
			HGEdge* const t_front = v.front(trav);
			HGEdge* const t_back  = v.back (trav);
			if (t_front->segment->clinched_by != t_back->segment->clinched_by)
			{	v.visibility = 1;
				new(e++) HGEdge(&v, coll, v.front(coll), v.back(coll));
				continue;
			}
			if (t_front->format & coll && t_back->format & coll)
				new(e++) HGEdge(&v, dual, t_front, t_back);
			else {	new(e++) HGEdge(&v, coll, v.front(coll), v.back(coll));
				new(e++) HGEdge(&v, trav, t_front, t_back);
			     }
			--te; --tv;
		}
	}
	std::cout << '!' << std::endl;
	edges.size = e - edges.data;

	if (Args::edgecounts)
	{	std::cout << et.et() << "Edge format counts:" << std::endl;
		int fcount[8] = {0,0,0,0,0,0,0,0};
		for (HGEdge& e : edges) fcount[e.format]++;
		int const allocated = total_segments + 2*HGVertex::num_hidden;
		int const live = edges.size-fcount[0];
		double constexpr edge_mb = sizeof(HGEdge)/double(1048576);
		printf("%10i format 0 (temporary, partially collapsed)\n", fcount[0]);
		printf("%10i format 1 (simple)\n", fcount[1]);
		printf("%10i format 2 (collapsed)\n", fcount[2]);
		printf("%10i format 3 (simple + collapsed -- this should always be 0)\n", fcount[3]);
		printf("%10i format 4 (traveled)\n", fcount[4]);
		printf("%10i format 5 (simple + traveled)\n", fcount[5]);
		printf("%10i format 6 (collapsed + traveled)\n", fcount[6]);
		printf("%10i format 7 (simple + collapsed + traveled)\n", fcount[7]);
		printf("-----------------------------------------------------------------\n");
		printf("%10i collapse constructions performed\n", fcount[0]+fcount[2]+fcount[4]+fcount[6]);
		printf("%10i live edges\t\t(%.2f MB)\n", live, live*edge_mb);
		printf("%10li total objects\t(%.2f MB)\n", edges.size, edges.size*edge_mb);
		printf("%10li allocated but unused\t(%.2f MB)\n", allocated-edges.size, (allocated-edges.size)*edge_mb);
		printf("%10i allocated in total\t(%.2f MB)\n", allocated, allocated*edge_mb);
		fflush(stdout);
	}

	Region::it = Region::allregions.begin();
	std::cout << et.et() << "Creating per-region vertex & edge sets." << std::endl;
      #ifdef threading_enabled
	THRLP = std::thread(&Region::ve_thread, &log_mtx, &vertices, &edges);
	THRLP.join();
      #else
	Region::ve_thread(&log_mtx, &vertices, &edges);
      #endif

	HighwaySystem::it = HighwaySystem::syslist.begin();
	std::cout << et.et() << "Creating per-system vertex & edge sets." << std::endl;
      #ifdef threading_enabled
	THRLP = std::thread(&HighwaySystem::ve_thread, &log_mtx, &vertices, &edges);
	THRLP.join();
	#undef THRLP
      #else
	HighwaySystem::ve_thread(&log_mtx, &vertices, &edges);
      #endif

	if (Args::bitsetlogs)
	{	std::cout << et.et() << "Writing TMBitset logs. " << hi_priority_points.size()
			  << " hi_priority_points / " << vertices.size() << " total vertices" << std::endl;
		bitsetlogs(vertices.data() + hi_priority_points.size());
	}

	std::cout << et.et() << "Master graph construction complete. Destroying temporary variables." << std::endl;
} // end ctor

inline std::pair<std::unordered_set<std::string>::iterator,bool> HighwayGraph::vertex_name(std::string& n)
{	set_mtx[n.back()].lock();
	std::pair<std::unordered_set<std::string>::iterator,bool> insertion = vertex_names[n.back()].insert(n);
	set_mtx[n.back()].unlock();
	return insertion;
}

void HighwayGraph::namelog(std::string&& msg)
{	log_mtx.lock();
	waypoint_naming_log.emplace_back(msg);
	log_mtx.unlock();
}

void HighwayGraph::simplify(int t, VInfoVec* points, unsigned int *counter)
{	// create unique names and vertices
	int numthreads = Args::mtvertices ? Args::numthreads : 1;
	auto end = (t+1)*points->size()/numthreads+points->data();
	for (auto vi = t*points->size()/numthreads+points->data(); vi < end; vi++)
	{	// progress indicator
		if (!t)
		{	if (*counter % (10000/numthreads) == 0) std::cout << '.' << std::flush;
			*counter += 1;
		}

		// start with the canonical name and attempt to insert into vertex_names set
		std::string point_name = vi->first->canonical_waypoint_name(this);
		std::pair<std::unordered_set<std::string>::iterator,bool> insertion = vertex_name(point_name);

		// if that's taken, append the region code
		if (!insertion.second)
		{	point_name += "|" + vi->first->route->region->code;
			namelog("Appended region: " + point_name);
			insertion = vertex_name(point_name);
		}

		// if that's taken, see if the simple name is available
		if (!insertion.second)
		{	std::string simple_name = vi->first->simple_waypoint_name();
			insertion = vertex_name(simple_name);
			if (insertion.second)
				namelog("Revert to simple: " + simple_name + " from (taken) " + point_name);
			else do // if we have not yet succeeded, add !'s until we do
			{	point_name += "!";
				namelog("Appended !: " + point_name);
				insertion = vertex_name(point_name);
			} while (!insertion.second);
		}

		// we're good; now set up a vertex
		vertices[vi->second].setup(vi->first, &*(insertion.first));

		// active/preview colocation lists are no longer needed; clear them
		vi->first->ap_coloc.clear();
	}
}

void HighwayGraph::bitsetlogs(HGVertex* hp_end)
{	size_t oldvheap = sizeof(uint64_t) * ceil(double(vertices.size()+1)/(sizeof(uint64_t)*8));
	size_t oldeheap = sizeof(uint64_t) * ceil(double(edges.size+1)/(sizeof(uint64_t)*8));

	size_t final_s, first_c=0, low_pri=0;
	for (size_t i = 0; i < edges.size; ++i)
	{	if (edges[i].format & HGEdge::simple)
			final_s = i;
		else if (!first_c)
			first_c = i;
		else if (&vertices[edges[i].c_idx] == hp_end)
		{	low_pri = i;
			break;
		}
	}
	std::cout << "final_s = " << final_s << ": " << edges[final_s].str() << std::endl;
	std::cout << "first_c = " << first_c << ": " << edges[first_c].str() << std::endl;
	std::cout << "low_pri = " << low_pri << ": " << edges[low_pri].str() << " ~~ " << *hp_end->unique_name << std::endl;
	std::cout << "total_e = " << edges.size << std::endl;

	std::ofstream vramlog(Args::logfilepath+"/tmb-region-vram.csv");
	std::ofstream eramlog(Args::logfilepath+"/tmb-region-eram.csv");
	std::ofstream vgaplog(Args::logfilepath+"/tmb-region-vgap.csv");
	std::ofstream egaplog(Args::logfilepath+"/tmb-region-egap.csv");
	using x = TMBitset<void*,uint64_t>*;
	auto ramlogline=[](x tmb, std::string& code, std::ofstream& log, size_t old_heap)
	{	log << code << ';' << tmb->count() << ';' << old_heap << ';'<< tmb->vec_cap() 
		    << ';' << tmb->vec_size() << ';' << tmb->heap() << std::endl;
	};
	auto vgaplogline=[&](TMBitset<HGVertex*,uint64_t>& tmb, std::string& code, HGVertex* start)
	{	HGVertex *lo_v, *hi_v, *lo_g, *hi_g, *prev;
		lo_v = *tmb.begin();
		prev = lo_v;
		size_t gap = 0;
		for (auto v : tmb)
		{	hi_v = v;
			if (gap < v-prev)
			{	gap = v-prev;
				hi_g = v;
				lo_g = prev;
			}
			prev = v;
		}
		vgaplog << code
			<< ';' << lo_v-start << ';' << *lo_v->unique_name << ';' << gap
			<< ';' << lo_g-start << ';' << *lo_g->unique_name << ';' << (lo_g < hp_end ? "hi" : "lo")
			<< ';' << hi_g-start << ';' << *hi_g->unique_name << ';' << (hi_g < hp_end ? "hi" : "lo")
			<< ';' << hi_v-start << ';' << *hi_v->unique_name << std::endl;
	};
	auto egaplogline=[&](TMBitset<HGEdge*,uint64_t>& tmb, std::string& code, HGEdge* start)
	{	HGEdge *lo_e, *hi_e, *lo_g1, *hi_g1, *lo_g2, *hi_g2, *prev;
		lo_e = *tmb.begin();
		prev = lo_e;
		size_t gap_1=0, gap_2=0;
		for (auto e : tmb)
		{	hi_e = e;
			if (gap_2 < e-prev)
			  if (gap_1 < e-prev)
			      {	gap_2 = gap_1;	hi_g2 = hi_g1;	lo_g2 = lo_g1;
				gap_1 = e-prev;	hi_g1 = e;	lo_g1 = prev;
			      }
			  else{	gap_2 = e-prev;	hi_g2 = e;	lo_g2 = prev;
			      }
			prev = e;
		}
		auto info = [&](size_t gap, HGEdge* e){return gap ? e->str() : "NO GAP";};
		auto pri  = [&](size_t gap, HGEdge* e)
		{	return gap ? e->format & HGEdge::simple ? "s" : &vertices[e->c_idx] < hp_end ? "hi" : "lo" : "NOPE";
		};
		egaplog << code << std::flush
			<< ';' << lo_e -start << ';' <<    lo_e->str()    << ';' << gap_1
			<< ';' << lo_g1-start << ';' << info(gap_1,lo_g1) << ';' << pri(gap_1,lo_g1)
			<< ';' << hi_g1-start << ';' << info(gap_1,hi_g1) << ';' << pri(gap_1,hi_g1) << ';' << gap_2
			<< ';' << lo_g2-start << ';' << info(gap_2,lo_g2) << ';' << pri(gap_2,lo_g2)
			<< ';' << hi_g2-start << ';' << info(gap_2,hi_g2) << ';' << pri(gap_2,hi_g2)
			<< ';' << hi_e -start << ';' <<    hi_e->str()    << std::endl;
	};

	vramlog << "Region" << ";Count;OldHeap;VecCap;VecSize;NewHeap\n";
	eramlog << "Region" << ";Count;OldHeap;VecCap;VecSize;NewHeap\n";
	vgaplog << "Region" << ";LoIndex;LoName;gap;Beg;BegPt;BegPri;End;EndPt;EndPri;HiIndex;HiName\n";
	egaplog << "Region" << ";LoIndex;LoInfo"
			    << ";gap1;Beg1;BegInfo1;BegPri1;End1;EndInfo1;EndPri1"
			    << ";gap2;Beg2;BegInfo2;BegPri2;End2;EndInfo2;EndPri2;HiIndex;HiInfo\n";
	for (Region& rg : Region::allregions)
	{ if (!rg.vertices.is_null_set())
	  {	ramlogline(x(&rg.vertices), rg.code, vramlog, oldvheap);
		vgaplogline ( rg.vertices,  rg.code, vertices.data() );
	  }
	  if (!rg.edges.is_null_set())
	  {	   ramlogline(x(&rg.edges), rg.code, eramlog, oldeheap);
		   egaplogline ( rg.edges,  rg.code, edges.data );
	  }
	}

	vramlog.close(); vramlog.open(Args::logfilepath+"/tmb-system-vram.csv");
	eramlog.close(); eramlog.open(Args::logfilepath+"/tmb-system-eram.csv");
	vgaplog.close(); vgaplog.open(Args::logfilepath+"/tmb-system-vgap.csv");
	egaplog.close(); egaplog.open(Args::logfilepath+"/tmb-system-egap.csv");

	vramlog << "System" << ";Count;OldHeap;VecCap;VecSize;NewHeap\n";
	eramlog << "System" << ";Count;OldHeap;VecCap;VecSize;NewHeap\n";
	vgaplog << "System" << ";LoIndex;LoName;gap;Beg;BegPt;BegPri;End;EndPt;EndPri;HiIndex;HiName\n";
	egaplog << "System" << ";LoIndex;LoInfo"
			    << ";gap1;Beg1;BegInfo1;BegPri1;End1;EndInfo1;EndPri1"
			    << ";gap2;Beg2;BegInfo2;BegPri2;End2;EndInfo2;EndPri2;HiIndex;HiInfo\n";
	for (HighwaySystem& h : HighwaySystem::syslist)
	{ if (!h.vertices.is_null_set())
	  {	ramlogline(x(&h.vertices), h.systemname, vramlog, oldvheap);
		vgaplogline ( h.vertices,  h.systemname, vertices.data() );
	  }
	  if (!h.edges.is_null_set())
	  {	   ramlogline(x(&h.edges), h.systemname, eramlog, oldeheap);
		   egaplogline ( h.edges,  h.systemname, edges.data );
	  }
	}
}

// write the entire set of highway data in .tmg format.
// The first line is a header specifying the format and version number,
// The second line specifies the number of waypoints, w, the number of connections, c,
//     and for traveled graphs only, the number of travelers.
// Then, w lines describing waypoints (label, latitude, longitude).
// Then, c lines describing connections (endpoint 1 number, endpoint 2 number, route label),
//     followed on traveled graphs only by a hexadecimal code encoding travelers on that segment,
//     followed on both collapsed & traveled graphs by a list of latitude & longitude values
//     for intermediate "shaping points" along the edge, ordered from endpoint 1 to endpoint 2.
//
void HighwayGraph::write_master_graphs_tmg()
{	std::ofstream simplefile(Args::graphfilepath + "/tm-master-simple.tmg");   simplefile.precision(15);
	std::ofstream collapfile(Args::graphfilepath + "/tm-master.tmg");	   collapfile.precision(15);
	std::ofstream travelfile(Args::graphfilepath + "/tm-master-traveled.tmg"); travelfile.precision(15);
	simplefile << "TMG 1.0 simple\n";
	collapfile << "TMG 1.0 collapsed\n";
	travelfile << "TMG 2.0 traveled\n";
	simplefile << vertices.size() << ' ' << se << '\n';
	collapfile << cv << ' ' << ce << '\n';
	travelfile << tv << ' ' << te << ' ' << TravelerList::allusers.size << '\n';

	// write vertices
	unsigned int sv = 0;
	unsigned int cv = 0;
	unsigned int tv = 0;
	for (HGVertex& v : vertices)
	{	auto write_vertex = [&](std::ofstream& tmg)
		{	tmg << *(v.unique_name) << ' ' << v.lat << ' ' << v.lng << '\n';
		};
		switch (v.visibility) // fall-thru is a Good Thing!
		{ case 2:  write_vertex(collapfile); v.c_vertex_num[0] = cv++;
		  case 1:  write_vertex(travelfile); v.t_vertex_num[0] = tv++;
		  default: write_vertex(simplefile); v.s_vertex_num[0] = sv++;
		}
	}

	// allocate clinched_by code
	size_t nibbles = ceil(double(TravelerList::allusers.size)/4);
	char* cbycode = new char[nibbles+1];
			// deleted after writing edges
	cbycode[nibbles] = 0;
<<<<<<< HEAD

	// write edges
	//TODO: multiple functions performing the same instructions for multiple files?
	for (HGEdge *e = edges.begin(), *end = edges.end(); e != end; ++e)
	{ if (e->format & HGEdge::collapsed)
		e->collapsed_tmg_line(collapfile, fstr, 0, 0);
	  if (e->format & HGEdge::traveled)
	  {	for (char*n=cbycode; n<cbycode+nibbles; ++n) *n = '0';
		e->traveled_tmg_line(travelfile, fstr, 0, 0, TravelerList::allusers.size, cbycode);
=======
	for (HGVertex& v : vertices)
	  switch (v.visibility) // fall-thru is a Good Thing!
	  { case 2:	for (HGEdge *e : v.incident_c_edges)
			  if (!(e->written[0] &  HGEdge::collapsed))
			  {	e->written[0] |= HGEdge::collapsed;
				e->collapsed_tmg_line(collapfile, 0, 0);
			  }
	    case 1:	for (HGEdge *e : v.incident_t_edges)
			  if (!(e->written[0] &  HGEdge::traveled))
			  {	e->written[0] |= HGEdge::traveled;
				for (char*n=cbycode; n<cbycode+nibbles; ++n) *n = '0';
				e->traveled_tmg_line(travelfile, 0, 0, TravelerList::allusers.size, cbycode);
			  }
	    default:	for (HGEdge *e : v.incident_s_edges)
			  if (!(e->written[0] &  HGEdge::simple))
			  {	e->written[0] |= HGEdge::simple;
				simplefile << e->vertex1->s_vertex_num[0] << ' '
					   << e->vertex2->s_vertex_num[0] << ' ';
				e->segment->write_label(simplefile, 0);
				simplefile << '\n';
			  }
>>>>>>> 2349b1f1
	  }
	  if (e->format & HGEdge::simple)
	  {	simplefile << e->vertex1->s_vertex_num[0] << ' '
			   << e->vertex2->s_vertex_num[0] << ' ';
		e->segment->write_label(simplefile, 0);
		simplefile << '\n';
	  }
	}
	delete[] cbycode;

	// traveler names
	for (TravelerList& t : TravelerList::allusers)
		travelfile << t.traveler_name << ' ';
	travelfile << '\n';
	simplefile.close();
	collapfile.close();
	travelfile.close();
	GraphListEntry* g = GraphListEntry::entries.data();
	g[0].vertices = vertices.size(); g[0].edges = se; g[0].travelers = 0;
	g[1].vertices = cv;		 g[1].edges = ce; g[1].travelers = 0;
	g[2].vertices = tv;		 g[2].edges = te; g[2].travelers = TravelerList::allusers.size;
}

// write a subset of the data,
// in simple, collapsed and traveled formats,
// restricted by regions in the list if given,
// by systems in the list if given,
// or to within a given area if placeradius is given
void HighwayGraph::write_subgraphs_tmg
(	size_t graphnum, unsigned int threadnum, WaypointQuadtree *qt, ElapsedTime *et, std::mutex *term
)
{	unsigned int cv_count = 0, sv_count = 0, tv_count = 0;
	unsigned int ce_count = 0, se_count = 0, te_count = 0;
	GraphListEntry* g = GraphListEntry::entries.data()+graphnum;
<<<<<<< HEAD
	std::ofstream simplefile(Args::graphfilepath+'/'+g -> filename());
	std::ofstream collapfile(Args::graphfilepath+'/'+g[1].filename());
	std::ofstream travelfile(Args::graphfilepath+'/'+g[2].filename());
	TMBitset<HGVertex*, uint64_t> mv; // vertices matching all criteria
	TMBitset<HGEdge*,   uint64_t> me; //    edges matching all criteria
=======
	std::ofstream simplefile(Args::graphfilepath+'/'+g -> filename()); simplefile.precision(15);
	std::ofstream collapfile(Args::graphfilepath+'/'+g[1].filename()); collapfile.precision(15);
	std::ofstream travelfile(Args::graphfilepath+'/'+g[2].filename()); travelfile.precision(15);
	std::vector<HGVertex*> mv;		// vertices matching all criteria
	std::vector<HGEdge*> mse, mce, mte;	// matching simple/collapsed/traveled edges
>>>>>>> 2349b1f1
	std::vector<TravelerList*> traveler_lists;
	TMBitset<TravelerList*, uint32_t> traveler_set(TravelerList::allusers.data, TravelerList::allusers.size);
	#include "get_subgraph_data.cpp"
	// assign traveler numbers
	unsigned int travnum = 0;
	for (TravelerList *t : traveler_set)
	{	t->traveler_num[threadnum] = travnum++;
		traveler_lists.push_back(t);
	}
      #ifdef threading_enabled
	term->lock();
      #endif
	if (g->cat != g[-1].cat)
		std::cout << '\n' << et->et() << "Writing " << g->category() << " graphs.\n";
	std::cout << g->tag()
		  << '(' << sv_count << ',' << se_count << ") "
		  << '(' << cv_count << ',' << ce_count << ") "
		  << '(' << tv_count << ',' << te_count << ") " << std::flush;
      #ifdef threading_enabled
	term->unlock();
      #endif
	simplefile << "TMG 1.0 simple\n";
	collapfile << "TMG 1.0 collapsed\n";
	travelfile << "TMG 2.0 traveled\n";
	simplefile << sv_count << ' ' << se_count << '\n';
	collapfile << cv_count << ' ' << ce_count << '\n';
	travelfile << tv_count << ' ' << te_count << ' ' << travnum << '\n';

	// write vertices
	unsigned int sv = 0;
	unsigned int cv = 0;
	unsigned int tv = 0;
	for (HGVertex *v : mv)
	{	auto write_vertex = [&](std::ofstream& tmg)
		{	tmg << *(v->unique_name) << ' ' << v->lat << ' ' << v->lng << '\n';
		};
		switch(v->visibility) // fall-thru is a Good Thing!
		{ case 2:  write_vertex(collapfile); v->c_vertex_num[threadnum] = cv++;
		  case 1:  write_vertex(travelfile); v->t_vertex_num[threadnum] = tv++;
		  default: write_vertex(simplefile); v->s_vertex_num[threadnum] = sv++;
		}
	}

	// allocate clinched_by code
	size_t nibbles = ceil(double(travnum)/4);
	char* cbycode = new char[nibbles+1];
			// deleted after writing edges
	cbycode[nibbles] = 0;

	// write edges
	for (HGEdge *e : me) //TODO: multiple functions performing the same instructions for multiple files?
	{ if (e->format & HGEdge::simple)
	  {	simplefile << e->vertex1->s_vertex_num[threadnum] << ' '
			   << e->vertex2->s_vertex_num[threadnum] << ' ';
		e->segment->write_label(simplefile, g->systems);
		simplefile << '\n';
<<<<<<< HEAD
	  }
	  if (e->format & HGEdge::collapsed)
		e->collapsed_tmg_line(collapfile, fstr, threadnum, g->systems);
	  if (e->format & HGEdge::traveled)
	  {	for (char*n=cbycode; n<cbycode+nibbles; ++n) *n = '0';
		e->traveled_tmg_line (travelfile, fstr, threadnum, g->systems, travnum, cbycode);
	  }
=======
	}
	for (HGEdge *e : mce)
		e->collapsed_tmg_line(collapfile, threadnum, g->systems);
	size_t nibbles = ceil(double(travnum)/4);
	char* cbycode = new char[nibbles+1];
			// deleted after writing edges
	cbycode[nibbles] = 0;
	for (HGEdge *e : mte)
	{	for (char*n=cbycode; n<cbycode+nibbles; ++n) *n = '0';
		e->traveled_tmg_line (travelfile, threadnum, g->systems, travnum, cbycode);
>>>>>>> 2349b1f1
	}
	delete[] cbycode;

	// traveler names
	for (TravelerList *t : traveler_lists)
		travelfile << t->traveler_name << ' ';
	travelfile << '\n';
	simplefile.close();
	collapfile.close();
	travelfile.close();
	if (g->regions) delete g->regions;
	if (g->systems) delete g->systems;
	if (g->placeradius) delete g->placeradius;

	g -> vertices = sv_count; g -> edges = se_count; g -> travelers = 0;
	g[1].vertices = cv_count; g[1].edges = ce_count; g[1].travelers = 0;
	g[2].vertices = tv_count; g[2].edges = te_count; g[2].travelers = travnum;
}<|MERGE_RESOLUTION|>--- conflicted
+++ resolved
@@ -375,39 +375,15 @@
 	char* cbycode = new char[nibbles+1];
 			// deleted after writing edges
 	cbycode[nibbles] = 0;
-<<<<<<< HEAD
 
 	// write edges
 	//TODO: multiple functions performing the same instructions for multiple files?
 	for (HGEdge *e = edges.begin(), *end = edges.end(); e != end; ++e)
 	{ if (e->format & HGEdge::collapsed)
-		e->collapsed_tmg_line(collapfile, fstr, 0, 0);
+		e->collapsed_tmg_line(collapfile, 0, 0);
 	  if (e->format & HGEdge::traveled)
 	  {	for (char*n=cbycode; n<cbycode+nibbles; ++n) *n = '0';
-		e->traveled_tmg_line(travelfile, fstr, 0, 0, TravelerList::allusers.size, cbycode);
-=======
-	for (HGVertex& v : vertices)
-	  switch (v.visibility) // fall-thru is a Good Thing!
-	  { case 2:	for (HGEdge *e : v.incident_c_edges)
-			  if (!(e->written[0] &  HGEdge::collapsed))
-			  {	e->written[0] |= HGEdge::collapsed;
-				e->collapsed_tmg_line(collapfile, 0, 0);
-			  }
-	    case 1:	for (HGEdge *e : v.incident_t_edges)
-			  if (!(e->written[0] &  HGEdge::traveled))
-			  {	e->written[0] |= HGEdge::traveled;
-				for (char*n=cbycode; n<cbycode+nibbles; ++n) *n = '0';
-				e->traveled_tmg_line(travelfile, 0, 0, TravelerList::allusers.size, cbycode);
-			  }
-	    default:	for (HGEdge *e : v.incident_s_edges)
-			  if (!(e->written[0] &  HGEdge::simple))
-			  {	e->written[0] |= HGEdge::simple;
-				simplefile << e->vertex1->s_vertex_num[0] << ' '
-					   << e->vertex2->s_vertex_num[0] << ' ';
-				e->segment->write_label(simplefile, 0);
-				simplefile << '\n';
-			  }
->>>>>>> 2349b1f1
+		e->traveled_tmg_line(travelfile, 0, 0, TravelerList::allusers.size, cbycode);
 	  }
 	  if (e->format & HGEdge::simple)
 	  {	simplefile << e->vertex1->s_vertex_num[0] << ' '
@@ -442,19 +418,11 @@
 {	unsigned int cv_count = 0, sv_count = 0, tv_count = 0;
 	unsigned int ce_count = 0, se_count = 0, te_count = 0;
 	GraphListEntry* g = GraphListEntry::entries.data()+graphnum;
-<<<<<<< HEAD
-	std::ofstream simplefile(Args::graphfilepath+'/'+g -> filename());
-	std::ofstream collapfile(Args::graphfilepath+'/'+g[1].filename());
-	std::ofstream travelfile(Args::graphfilepath+'/'+g[2].filename());
-	TMBitset<HGVertex*, uint64_t> mv; // vertices matching all criteria
-	TMBitset<HGEdge*,   uint64_t> me; //    edges matching all criteria
-=======
 	std::ofstream simplefile(Args::graphfilepath+'/'+g -> filename()); simplefile.precision(15);
 	std::ofstream collapfile(Args::graphfilepath+'/'+g[1].filename()); collapfile.precision(15);
 	std::ofstream travelfile(Args::graphfilepath+'/'+g[2].filename()); travelfile.precision(15);
-	std::vector<HGVertex*> mv;		// vertices matching all criteria
-	std::vector<HGEdge*> mse, mce, mte;	// matching simple/collapsed/traveled edges
->>>>>>> 2349b1f1
+	TMBitset<HGVertex*, uint64_t> mv; // vertices matching all criteria
+	TMBitset<HGEdge*,   uint64_t> me; //    edges matching all criteria
 	std::vector<TravelerList*> traveler_lists;
 	TMBitset<TravelerList*, uint32_t> traveler_set(TravelerList::allusers.data, TravelerList::allusers.size);
 	#include "get_subgraph_data.cpp"
@@ -511,26 +479,13 @@
 			   << e->vertex2->s_vertex_num[threadnum] << ' ';
 		e->segment->write_label(simplefile, g->systems);
 		simplefile << '\n';
-<<<<<<< HEAD
 	  }
 	  if (e->format & HGEdge::collapsed)
-		e->collapsed_tmg_line(collapfile, fstr, threadnum, g->systems);
+		e->collapsed_tmg_line(collapfile, threadnum, g->systems);
 	  if (e->format & HGEdge::traveled)
 	  {	for (char*n=cbycode; n<cbycode+nibbles; ++n) *n = '0';
-		e->traveled_tmg_line (travelfile, fstr, threadnum, g->systems, travnum, cbycode);
-	  }
-=======
-	}
-	for (HGEdge *e : mce)
-		e->collapsed_tmg_line(collapfile, threadnum, g->systems);
-	size_t nibbles = ceil(double(travnum)/4);
-	char* cbycode = new char[nibbles+1];
-			// deleted after writing edges
-	cbycode[nibbles] = 0;
-	for (HGEdge *e : mte)
-	{	for (char*n=cbycode; n<cbycode+nibbles; ++n) *n = '0';
 		e->traveled_tmg_line (travelfile, threadnum, g->systems, travnum, cbycode);
->>>>>>> 2349b1f1
+	  }
 	}
 	delete[] cbycode;
 
