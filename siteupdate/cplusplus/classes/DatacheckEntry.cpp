--- conflicted
+++ resolved
@@ -7,7 +7,6 @@
     as the endpoints of a too-long segment or the three points that
     form a sharp angle)
 
-<<<<<<< HEAD
     code is the error code | info is additional
     string, one of:        | information, if used:
     -----------------------+--------------------------------------------
@@ -24,6 +23,7 @@
     LABEL_PARENS           |
     LABEL_SELFREF          |
     LABEL_SLASHES          |
+    LABEL_TOO_LONG         |
     LABEL_UNDERSCORES      |
     LACKS_GENERIC          |
     LONG_SEGMENT           | distance in miles
@@ -37,41 +37,6 @@
     US_BANNER              |
     VISIBLE_DISTANCE       | distance in miles
     VISIBLE_HIDDEN_COLOC   | hidden point at same coordinates
-=======
-    code is the error code string, one of:
-    BAD_ANGLE
-    BUS_WITH_I
-    DUPLICATE_COORDS
-    DUPLICATE_LABEL
-    HIDDEN_JUNCTION
-    HIDDEN_TERMINUS
-    INVALID_FINAL_CHAR
-    INVALID_FIRST_CHAR
-    LABEL_INVALID_CHAR
-    LABEL_LOOKS_HIDDEN
-    LABEL_PARENS
-    LABEL_SELFREF
-    LABEL_SLASHES
-    LABEL_TOO_LONG
-    LABEL_UNDERSCORES
-    LACKS_GENERIC
-    LONG_SEGMENT
-    LONG_UNDERSCORE
-    MALFORMED_LAT
-    MALFORMED_LON
-    MALFORMED_URL
-    NONTERMINAL_UNDERSCORE
-    OUT_OF_BOUNDS
-    SHARP_ANGLE
-    US_BANNER
-    VISIBLE_DISTANCE
-    VISIBLE_HIDDEN_COLOC
-
-    info is additional information, at this time either a distance (in
-    miles) for a long segment error, an angle (in degrees) for a sharp
-    angle error, or a coordinate pair for duplicate coordinates, other
-    route/label for point pair errors
->>>>>>> 67bc8529
 
     fp is a boolean indicating whether this has been reported as a
     false positive (would be set to true later)
